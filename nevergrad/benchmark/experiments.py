--- conflicted
+++ resolved
@@ -13,10 +13,7 @@
 from .xpbase import registry
 # register all frozen experiments
 from . import frozenexperiments  # pylint:disable=unused-import
-<<<<<<< HEAD
 from . import cec2019_experiments  # pylint:disable=unused-import
-=======
->>>>>>> c125009a
 # pylint: disable=stop-iteration-return, too-many-nested-blocks
 
 
